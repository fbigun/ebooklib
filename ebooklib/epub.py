# This file is part of EbookLib.
# Copyright (c) 2013 Aleksandar Erkalovic <aerkalov@gmail.com>
#
# EbookLib is free software: you can redistribute it and/or modify
# it under the terms of the GNU Affero General Public License as published by
# the Free Software Foundation, either version 3 of the License, or
# (at your option) any later version.
#
# EbookLib is distributed in the hope that it will be useful,
# but WITHOUT ANY WARRANTY; without even the implied warranty of
# MERCHANTABILITY or FITNESS FOR A PARTICULAR PURPOSE.  See the
# GNU Affero General Public License for more details.
#
# You should have received a copy of the GNU Affero General Public License
# along with EbookLib.  If not, see <http://www.gnu.org/licenses/>.

import zipfile
import six
import mimetypes
import logging
import uuid
import posixpath as zip_path
import os.path

try:
    from urllib.parse import unquote
except ImportError:
    from urllib import unquote

from lxml import etree

import ebooklib

from ebooklib.utils import parse_string, parse_html_string


# This really should not be here
mimetypes.init()
mimetypes.add_type('application/xhtml+xml', '.xhtml')


# Version of EPUB library
VERSION = (0, 15, 0)

NAMESPACES = {'XML': 'http://www.w3.org/XML/1998/namespace',
              'EPUB': 'http://www.idpf.org/2007/ops',
              'DAISY': 'http://www.daisy.org/z3986/2005/ncx/',
              'OPF': 'http://www.idpf.org/2007/opf',
              'CONTAINERNS': 'urn:oasis:names:tc:opendocument:xmlns:container',
              'DC': "http://purl.org/dc/elements/1.1/",
              'XHTML': 'http://www.w3.org/1999/xhtml'}

# XML Templates

CONTAINER_PATH = 'META-INF/container.xml'

CONTAINER_XML = '''<?xml version='1.0' encoding='utf-8'?>
<container xmlns="urn:oasis:names:tc:opendocument:xmlns:container" version="1.0">
  <rootfiles>
    <rootfile media-type="application/oebps-package+xml" full-path="%(folder_name)s/content.opf"/>
  </rootfiles>
</container>
'''

NCX_XML = six.b('''<!DOCTYPE ncx PUBLIC "-//NISO//DTD ncx 2005-1//EN" "http://www.daisy.org/z3986/2005/ncx-2005-1.dtd">
<ncx xmlns="http://www.daisy.org/z3986/2005/ncx/" version="2005-1" />''')

NAV_XML = six.b('''<?xml version="1.0" encoding="utf-8"?><!DOCTYPE html><html xmlns="http://www.w3.org/1999/xhtml" xmlns:epub="http://www.idpf.org/2007/ops"/>''')

CHAPTER_XML = six.b('''<?xml version="1.0" encoding="UTF-8"?><!DOCTYPE html><html xmlns="http://www.w3.org/1999/xhtml" xmlns:epub="http://www.idpf.org/2007/ops"  epub:prefix="z3998: http://www.daisy.org/z3998/2012/vocab/structure/#"></html>''')

COVER_XML = six.b('''<?xml version="1.0" encoding="UTF-8"?>
<!DOCTYPE html>
<html xmlns="http://www.w3.org/1999/xhtml" xmlns:epub="http://www.idpf.org/2007/ops" lang="en" xml:lang="en">
 <head>
  <style>
    body { margin: 0em; padding: 0em; }
    img { max-width: 100%; max-height: 100%; }
  </style>
 </head>
 <body>
   <img src="" alt="" />
 </body>
</html>''')


IMAGE_MEDIA_TYPES = ['image/jpeg', 'image/jpg', 'image/png', 'image/svg+xml']


# TOC elements

class Section(object):
    def __init__(self, title, href=''):
        self.title = title
        self.href = href


class Link(object):
    def __init__(self, href, title, uid=None):
        self.href = href
        self.title = title
        self.uid = uid

# Exceptions


class EpubException(Exception):
    def __init__(self, code, msg):
        self.code = code
        self.msg = msg

    def __str__(self):
        return repr(self.msg)

# Items


class EpubItem(object):
    """
    Base class for the items in a book.
    """

    def __init__(self, uid=None, file_name='', media_type='', content=six.b(''), manifest=True):
        """
        :Args:
          - uid: Unique identifier for this item (optional)
          - file_name: File name for this item (optional)
          - media_type: Media type for this item (optional)
          - content: Content for this item (optional)
          - manifest: Manifest for this item (optional)
        """
        self.id = uid
        self.file_name = file_name
        self.media_type = media_type
        self.content = content
        self.is_linear = True
        self.manifest = manifest

        self.book = None

    def get_id(self):
        """
        Returns unique identifier for this item.

        :Returns:
          Returns uid number as string.
        """
        return self.id

    def get_name(self):
        """
        Returns name for this item. By default it is always file name but it does not have to be.

        :Returns:
          Returns file name for this item. 
        """
        return self.file_name

    def get_type(self):
        """
        Guess type according to the file extension. Might not be the best way how to do it, but it works for now.

        Items can be of type:
          - ITEM_UNKNOWN = 0
          - ITEM_IMAGE = 1
          - ITEM_STYLE = 2
          - ITEM_SCRIPT = 3
          - ITEM_NAVIGATION = 4
          - ITEM_VECTOR = 5
          - ITEM_FONT = 6
          - ITEM_VIDEO = 7
          - ITEM_AUDIO = 8
          - ITEM_DOCUMENT = 9

        We map type according to the extensions which are defined in ebooklib.EXTENSIONS.

        :Returns:
          Returns type of the item as number.
        """
        _, ext = zip_path.splitext(self.get_name())
        ext = ext.lower()

        for uid, ext_list in six.iteritems(ebooklib.EXTENSIONS):
            if ext in ext_list:
                return uid

        return ebooklib.ITEM_UNKNOWN

    def get_content(self, default=six.b('')):
        """
        Returns content of the item. Content should be of type 'str' (Python 2) or 'bytes' (Python 3)

        :Args:
          - default: Default value for the content if it is not already defined.

        :Returns:
          Returns content of the item.
        """
        return self.content or default

    def set_content(self, content):
        """
        Sets content value for this item.

        :Args:
          - content: Content value
        """
        self.content = content

    def __str__(self):
        return '<EpubItem:%s>' % self.id


class EpubNcx(EpubItem):
    "Represents Navigation Control File (NCX) in the EPUB."

    def __init__(self, uid='ncx', file_name='toc.ncx'):
        super(EpubNcx, self).__init__(uid=uid, file_name=file_name, media_type="application/x-dtbncx+xml")

    def __str__(self):
        return '<EpubNcx:%s>' % self.id


class EpubCover(EpubItem):
    """
    Represents Cover image in the EPUB file.
    """

    def __init__(self, uid='cover-img', file_name=''):
        super(EpubCover, self).__init__(uid=uid, file_name=file_name)

    def __str__(self):
        return '<EpubCover:%s:%s>' % (self.id, self.file_name)


class EpubHtml(EpubItem):
    """
    Represents HTML document in the EPUB file.
    """
    _template_name = 'chapter'

    def __init__(self, uid=None, file_name='', media_type='', content=None, title='', lang=None):
        super(EpubHtml, self).__init__(uid, file_name, media_type, content)

        self.title = title
        self.lang = lang

        self.links = []
        self.properties = []

    def is_chapter(self):
        """
        Returns if this document is chapter or not.

        :Returns:
          Returns book value.
        """
        return True

    def get_type(self):
        """
        Always returns ebooklib.ITEM_DOCUMENT as type of this document.

        :Returns:
          Always returns ebooklib.ITEM_DOCUMENT
        """

        return ebooklib.ITEM_DOCUMENT

    def set_language(self, lang):
        """
        Sets language for this book item. By default it will use language of the book but it
        can be overwritten with this call.
        """
        self.lang = lang

    def get_language(self):
        """
        Get language code for this book item. Language of the book item can be different from
        the language settings defined globaly for book.

        :Returns:
          As string returns language code.
        """
        return self.lang

    def add_link(self, **kwgs):
        """
        Add additional link to the document. Links will be embeded only inside of this document.

        >>> add_link(href='styles.css', rel='stylesheet', type='text/css')        
        """
        self.links.append(kwgs)

    def get_links(self):
        """
        Returns list of additional links defined for this document.

        :Returns:
          As tuple return list of links.
        """
        return (link for link in self.links)

    def get_links_of_type(self, link_type):
        """
        Returns list of additional links of specific type.

        :Returns:
          As tuple returns list of links.
        """
        return (link for link in self.links if link.get('type', '') == link_type)

    def add_item(self, item):
        """
        Add other item to this document. It will create additional links according to the item type.

        :Args:
          - item: item we want to add defined as instance of EpubItem
        """
        if item.get_type() == ebooklib.ITEM_STYLE:
            self.add_link(href=item.get_name(), rel="stylesheet", type="text/css")

        if item.get_type() == ebooklib.ITEM_SCRIPT:
            self.add_link(src=item.get_name(), type="text/javascript")

    def get_body_content(self):
        """
        Returns content of BODY element for this HTML document. Content will be of type 'str' (Python 2) or 'bytes' (Python 3).

        :Returns:
          Returns content of this document.
        """
        content = self.get_content()

        try:
            html_tree = parse_html_string(self.content)
        except:
            return ''

        html_root = html_tree.getroottree()

        if len(html_root.find('body')) != 0:
            body = html_tree.find('body')

            tree_str = etree.tostring(body, pretty_print=True, encoding='utf-8', xml_declaration=False)

            # this is so stupid
            if tree_str.startswith(six.b('<body>')):
                n = tree_str.rindex(six.b('</body>'))

                return tree_str[7:n]

            return tree_str

        return ''

    def get_content(self, default=None):
        """
        Returns content for this document as HTML string. Content will be of type 'str' (Python 2) or 'bytes' (Python 3).

        :Args:
          - default: Default value for the content if it is not defined.

        :Returns:
          Returns content of this document.
        """

        tree = parse_string(self.book.get_template(self._template_name))
        tree_root = tree.getroot()

        tree_root.set('lang', self.lang or self.book.language)
        tree_root.attrib['{%s}lang' % NAMESPACES['XML']] = self.lang or self.book.language

        # add to the head also
        #  <meta charset="utf-8" />

        try:
            html_tree = parse_html_string(self.content)
        except:
            return ''

        html_root = html_tree.getroottree()

        # create and populate head

        _head = etree.SubElement(tree_root, 'head')

        if self.title != '':
            _title = etree.SubElement(_head, 'title')
            _title.text = self.title

        for lnk in self.links:
            if lnk.get("type") == "text/javascript":
                _lnk = etree.SubElement(_head, 'script', lnk)
                # force <script></script>
                _lnk.text = ''
            else:
                _lnk = etree.SubElement(_head, 'link', lnk)

        # this should not be like this
        # head = html_root.find('head')
        # if head is not None:
        #     for i in head.getchildren():
        #         if i.tag == 'title' and self.title != '':
        #             continue
        #         _head.append(i)

        # create and populate body

        _body = etree.SubElement(tree_root, 'body')

        body = html_tree.find('body')
        if body is not None:
            for i in body.getchildren():
                _body.append(i)

        tree_str = etree.tostring(tree, pretty_print=True, encoding='utf-8', xml_declaration=True)

        return tree_str

    def __str__(self):
        return '<EpubHtml:%s:%s>' % (self.id, self.file_name)


class EpubCoverHtml(EpubHtml):
    """
    Represents Cover page in the EPUB file.
    """

    def __init__(self, uid='cover', file_name='cover.xhtml', image_name='', title='Cover'):
        super(EpubCoverHtml, self).__init__(uid=uid, file_name=file_name, title=title)

        self.image_name = image_name
        self.is_linear = False

    def is_chapter(self):
        """
        Returns if this document is chapter or not.

        :Returns:
          Returns book value.
        """

        return False

    def get_content(self):
        """
        Returns content for cover page as HTML string. Content will be of type 'str' (Python 2) or 'bytes' (Python 3).

        :Returns:
          Returns content of this document.
        """

        self.content = self.book.get_template('cover')

        tree = parse_string(super(EpubCoverHtml, self).get_content())
        tree_root = tree.getroot()

        images = tree_root.xpath('//xhtml:img', namespaces={'xhtml': NAMESPACES['XHTML']})

        images[0].set('src', self.image_name)
        images[0].set('alt', self.title)

        tree_str = etree.tostring(tree, pretty_print=True, encoding='utf-8', xml_declaration=True)

        return tree_str

    def __str__(self):
        return '<EpubCoverHtml:%s:%s>' % (self.id, self.file_name)


class EpubNav(EpubHtml):
    """
    Represents Navigation Document in the EPUB file.
    """

    def __init__(self, uid='nav', file_name='nav.xhtml', media_type="application/xhtml+xml"):
        super(EpubNav, self).__init__(uid=uid, file_name=file_name, media_type=media_type)

    def is_chapter(self):
        """
        Returns if this document is chapter or not.

        :Returns:
          Returns book value.
        """

        return False

    def __str__(self):
        return '<EpubNav:%s:%s>' % (self.id, self.file_name)


class EpubImage(EpubItem):
    """
    Represents Image in the EPUB file.
    """

    def __init__(self):
        super(EpubImage, self).__init__()

    def get_type(self):
        return ebooklib.ITEM_IMAGE

    def __str__(self):
        return '<EpubImage:%s:%s>' % (self.id, self.file_name)


# EpubBook

class EpubBook(object):
    def __init__(self):
        self.EPUB_VERSION = None

        self.reset()

        # we should have options here

    def reset(self):
        "Initialises all needed variables to default values"

        self.metadata = {}
        self.items = []
        self.spine = []
        self.guide = []
        self.toc = []
        self.bindings = []

        self.IDENTIFIER_ID = 'id'
        self.FOLDER_NAME = 'EPUB'

        self._id_html = 0
        self._id_image = 0
        self._id_static = 0

        self.title = ''
        self.language = 'en'

        self.templates = {
            'ncx': NCX_XML,
            'nav': NAV_XML,
            'chapter': CHAPTER_XML,
            'cover': COVER_XML
        }

        self.add_metadata('OPF', 'generator', '', {'name': 'generator', 'content': 'Ebook-lib %s' % '.'.join([str(s) for s in VERSION])})

        # default to using a randomly-unique identifier if one is not specified manually
        self.set_identifier(str(uuid.uuid4()))

        # custom prefixes and namespaces to be set to the content.opf doc
        self.prefixes = []
        self.namespaces = {}

    def set_identifier(self, uid):
        """
        Sets unique id for this epub

        :Args:
          - uid: Value of unique identifier for this book
        """

        self.uid = uid

        self.set_unique_metadata('DC', 'identifier', self.uid, {'id': self.IDENTIFIER_ID})

    def set_title(self, title):
        """
        Set title. You can set multiple titles.

        :Args:
          - title: Title value
        """

        self.title = title

        self.add_metadata('DC', 'title', self.title)

    def set_language(self, lang):
        """
        Set language for this epub. You can set multiple languages. Specific items in the book can have
        different language settings.

        :Args:
          - lang: Language code
        """

        self.language = lang

        self.add_metadata('DC', 'language', lang)

    def set_cover(self, file_name, content, create_page=True):
        """
        Set cover and create cover document if needed.

        :Args:
          - file_name: file name of the cover page
          - content: Content for the cover image
          - create_page: Should cover page be defined. Defined as bool value (optional). Default value is True.
        """

        # as it is now, it can only be called once
        c0 = EpubCover(file_name=file_name)
        c0.content = content
        self.add_item(c0)

        if create_page:
            c1 = EpubCoverHtml(image_name=file_name)
            self.add_item(c1)

        self.add_metadata(None, 'meta', '', {'name': 'cover', 'content': 'cover-img'})

    def add_author(self, author, file_as=None, role=None, uid='creator'):
        "Add author for this document"

        self.add_metadata('DC', 'creator', author, {'id': uid})

        if file_as:
            self.add_metadata(None, 'meta', file_as, {'refines': '#' + uid,
                                                      'property': 'file-as',
                                                      'scheme': 'marc:relators'})
        if role:
            self.add_metadata(None, 'meta', role, {'refines': '#' + uid,
                                                   'property': 'role',
                                                   'scheme': 'marc:relators'})

    def add_metadata(self, namespace, name, value, others=None):
        "Add metadata"

        if namespace in NAMESPACES:
            namespace = NAMESPACES[namespace]

        if namespace not in self.metadata:
            self.metadata[namespace] = {}

        if name not in self.metadata[namespace]:
            self.metadata[namespace][name] = []

        self.metadata[namespace][name].append((value, others))

    def get_metadata(self, namespace, name):
        "Retrieve metadata"

        if namespace in NAMESPACES:
            namespace = NAMESPACES[namespace]

        return self.metadata[namespace][name]

    def set_unique_metadata(self, namespace, name, value, others=None):
        "Add metadata if metadata with this identifier does not already exist, otherwise update existing metadata."

        if namespace in NAMESPACES:
            namespace = NAMESPACES[namespace]

        if namespace in self.metadata and name in self.metadata[namespace]:
            self.metadata[namespace][name] = [(value, others)]
        else:
            self.add_metadata(namespace, name, value, others)

    def add_item(self, item):
        """
        Add additional item to the book. If not defined, media type and chapter id will be defined
        for the item.

        :Args:
          - item: Item instance
        """
        if item.media_type == '':
            (has_guessed, media_type) = mimetypes.guess_type(item.get_name().lower())

            if has_guessed:
                if media_type is not None:
                    item.media_type = media_type
                else:
                    item.media_type = has_guessed
            else:
                item.media_type = 'application/octet-stream'

        if not item.get_id():
            # make chapter_, image_ and static_ configurable
            if isinstance(item, EpubHtml):
                item.id = 'chapter_%d' % self._id_html
                self._id_html += 1
            elif isinstance(item, EpubImage):
                item.id = 'image_%d' % self._id_image
                self._id_image += 1
            else:
                item.id = 'static_%d' % self._id_image
                self._id_image += 1

        item.book = self
        self.items.append(item)

        return item

    def get_item_with_id(self, uid):
        """
        Returns item for defined UID.

        >>> book.get_item_with_id('image_001')

        :Args:
          - uid: UID for the item

        :Returns:
          Returns item object. Returns None if nothing was found.
        """
        for item in self.get_items():
            if item.id == uid:
                return item

        return None

    def get_item_with_href(self, href):
        """
        Returns item for defined HREF.

        >>> book.get_item_with_href('EPUB/document.xhtml')

        :Args:
          - href: HREF for the item we are searching for

        :Returns:
          Returns item object. Returns None if nothing was found.
        """
        for item in self.get_items():
            if item.get_name() == href:
                return item

        return None

    def get_items(self):
        """
        Returns all items attached to this book.

        :Returns:
          Returns all items as tuple.
        """
        return (item for item in self.items)

    def get_items_of_type(self, item_type):
        """
        Returns all items of specified type.

        >>> book.get_items_of_type(epub.ITEM_IMAGE)

        :Args:
          - item_type: Type for items we are searching for

        :Returns:
          Returns found items as tuple.
        """
        return (item for item in self.items if item.get_type() == item_type)

    def get_items_of_media_type(self, media_type):
        """
        Returns all items of specified media type.

        :Args:
          - media_type: Media type for items we are searching for

        :Returns:
          Returns found items as tuple.
        """
        return (item for item in self.items if item.media_type == media_type)

    def set_template(self, name, value):
        """
        Defines templates which are used to generate certain types of pages. When defining new value for the template
        we have to use content of type 'str' (Python 2) or 'bytes' (Python 3).

        At the moment we use these templates:
          - ncx
          - nav
          - chapter
          - cover

        :Args:
          - name: Name for the template
          - value: Content for the template
        """

        self.templates[name] = value

    def get_template(self, name):
        """
        Returns value for the template.

        :Args:
          - name: template name

        :Returns:
          Value of the template.
        """
        return self.templates.get(name)

    def add_prefix(self, name, uri):
        """
        Appends custom prefix to be added to the content.opf document

        >>> epub_book.add_prefix('bkterms', 'http://booktype.org/')        

        :Args:
          - name: namespave name
          - uri: URI for the namespace
        """

        self.prefixes.append('%s: %s' % (name, uri))


class EpubWriter(object):
    DEFAULT_OPTIONS = {
        'epub2_guide': True,
        'epub3_landmark': True,
        'landmark_title': 'Guide'
    }

    def __init__(self, name, book, options=None):
        self.file_name = name
        self.book = book

        self.options = dict(self.DEFAULT_OPTIONS)
        if options:
            self.options.update(options)

    def process(self):
        # should cache this html parsing so we don't do it for every plugin
        for plg in self.options.get('plugins', []):
            if hasattr(plg, 'before_write'):
                plg.before_write(self.book)

        for item in self.book.get_items():
            if isinstance(item, EpubHtml):
                for plg in self.options.get('plugins', []):
                    if hasattr(plg, 'html_before_write'):
                        plg.html_before_write(self.book, item)

    def _write_container(self):
        container_xml = CONTAINER_XML % {'folder_name': self.book.FOLDER_NAME}
        self.out.writestr(CONTAINER_PATH, container_xml)

    def _write_opf_file(self):
        root = etree.Element('package',
                             {'xmlns': NAMESPACES['OPF'],
                              'unique-identifier': self.book.IDENTIFIER_ID,
                              'version': '3.0'})

        prefixes = ['rendition: http://www.idpf.org/vocab/rendition/#'] + self.book.prefixes
        root.attrib['prefix'] = ' '.join(prefixes)

        # METADATA
        nsmap = {'dc': NAMESPACES['DC'], 'opf': NAMESPACES['OPF']}
        nsmap.update(self.book.namespaces)

        # This is really not needed
        # problem is uppercase/lowercase
        # for ns_name, values in six.iteritems(self.book.metadata):
        #     if ns_name:
        #         for n_id, ns_url in six.iteritems(NAMESPACES):
        #             if ns_name == ns_url:
        #                 nsmap[n_id.lower()] = NAMESPACES[n_id]
        metadata = etree.SubElement(root, 'metadata', nsmap=nsmap)

        el = etree.SubElement(metadata, 'meta', {'property': 'dcterms:modified'})
        if 'mtime' in self.options:
            mtime = self.options['mtime']
        else:
            import datetime
            mtime = datetime.datetime.now()
        el.text = mtime.strftime('%Y-%m-%dT%H:%M:%SZ')

        for ns_name, values in six.iteritems(self.book.metadata):
            if ns_name == NAMESPACES['OPF']:
                for values in values.values():
                    for v in values:
                        if 'property' in v[1] and v[1]['property'] == "dcterms:modified":
                            continue
                        try:
                            el = etree.SubElement(metadata, 'meta', v[1])
                            if v[0]:
                                el.text = v[0]
                        except ValueError:
                            logging.error('Could not create metadata.')
            else:
                for name, values in six.iteritems(values):
                    for v in values:
                        try:
                            if ns_name:
                                el = etree.SubElement(metadata, '{%s}%s' % (ns_name, name), v[1])
                            else:
                                el = etree.SubElement(metadata, '%s' % name, v[1])

                            el.text = v[0]
                        except ValueError:
                            logging.error('Could not create metadata "{}".'.format(name))

        # MANIFEST
        manifest = etree.SubElement(root, 'manifest')
        _ncx_id = None

        # mathml, scripted, svg, remote-resources, and switch
        # nav
        # cover-image

        for item in self.book.get_items():
            if not item.manifest:
                continue

            if isinstance(item, EpubNav):
                etree.SubElement(manifest, 'item', {'href': item.get_name(),
                                                    'id': item.id,
                                                    'media-type': item.media_type,
                                                    'properties': 'nav'})
            elif isinstance(item, EpubNcx):
                _ncx_id = item.id
                etree.SubElement(manifest, 'item', {'href': item.file_name,
                                                    'id': item.id,
                                                    'media-type': item.media_type})

            elif isinstance(item, EpubCover):
                etree.SubElement(manifest, 'item', {'href': item.file_name,
                                                    'id': item.id,
                                                    'media-type': item.media_type,
                                                    'properties': 'cover-image'})
            else:
                opts = {'href': item.file_name,
                        'id': item.id,
                        'media-type': item.media_type}

                if hasattr(item, 'properties') and len(item.properties) > 0:
                    opts['properties'] = ' '.join(item.properties)

                etree.SubElement(manifest, 'item', opts)

        # SPINE
        spine = etree.SubElement(root, 'spine', {'toc': _ncx_id or 'ncx'})

        for _item in self.book.spine:
            # this is for now
            # later we should be able to fetch things from tuple

            is_linear = True

            if isinstance(_item, tuple):
                item = _item[0]

                if len(_item) > 1:
                    if _item[1] == 'no':
                        is_linear = False
            else:
                item = _item

            if isinstance(item, EpubHtml):
                opts = {'idref': item.get_id()}

                if not item.is_linear or not is_linear:
                    opts['linear'] = 'no'
            elif isinstance(item, EpubItem):
                opts = {'idref': item.get_id()}

                if not item.is_linear or not is_linear:
                    opts['linear'] = 'no'
            else:
                opts = {'idref': item}

                try:
                    itm = self.book.get_item_with_id(item)

                    if not itm.is_linear or not is_linear:
                        opts['linear'] = 'no'
                except:
                    pass

            etree.SubElement(spine, 'itemref', opts)

        # GUIDE
        # - http://www.idpf.org/epub/20/spec/OPF_2.0.1_draft.htm#Section2.6

        if len(self.book.guide) > 0 and self.options.get('epub2_guide'):
            guide = etree.SubElement(root, 'guide', {})

            for item in self.book.guide:
                if 'item' in item:
                    chap = item.get('item')
                    if chap:
                        _href = chap.file_name
                        _title = chap.title
                else:
                    _href = item.get('href', '')
                    _title = item.get('title', '')

                if _title is None:
                    _title = ''
                ref = etree.SubElement(guide, 'reference', {'type': item.get('type', ''),
                                                            'title': _title,
                                                            'href': _href})
        if len(self.book.bindings) > 0:
            bindings = etree.SubElement(root, 'bindings', {})
            for item in self.book.bindings:
                etree.SubElement(bindings, 'mediaType', item)

        tree_str = etree.tostring(root, pretty_print=True, encoding='utf-8', xml_declaration=True)

        self.out.writestr('%s/content.opf' % self.book.FOLDER_NAME, tree_str)

    def _get_nav(self, item):
        # just a basic navigation for now
        ncx = parse_string(self.book.get_template('nav'))
        root = ncx.getroot()

        root.set('lang', self.book.language)
        root.attrib['{%s}lang' % NAMESPACES['XML']] = self.book.language

<<<<<<< HEAD
=======
        nav_dir_name = os.path.dirname(item.file_name)

>>>>>>> a4c1ff58
        head = etree.SubElement(root, 'head')
        title = etree.SubElement(head, 'title')
        title.text = self.book.title

        # for now this just handles css files and ignores others
        for _link in item.links:
            _lnk = etree.SubElement(head, 'link', {"href": _link.get('href', ''), "rel": "stylesheet", "type": "text/css"})

        body = etree.SubElement(root, 'body')
        nav = etree.SubElement(body, 'nav', {'{%s}type' % NAMESPACES['EPUB']: 'toc', 'id': 'id'})

        content_title = etree.SubElement(nav, 'h2')
        content_title.text = self.book.title

        def _create_section(itm, items):
            ol = etree.SubElement(itm, 'ol')
            for item in items:
                if isinstance(item, tuple) or isinstance(item, list):
                    li = etree.SubElement(ol, 'li')
                    if isinstance(item[0], EpubHtml):
<<<<<<< HEAD
                        a = etree.SubElement(li, 'a', {'href': item[0].file_name})
                    elif isinstance(item[0], Section) and item[0].href != '':
                        a = etree.SubElement(li, 'a', {'href': item[0].href})
                    elif isinstance(item[0], Link):
                        a = etree.SubElement(li, 'a', {'href': item[0].href})
=======
                        a = etree.SubElement(li, 'a', {'href': os.path.relpath(item[0].file_name, nav_dir_name)})
>>>>>>> a4c1ff58
                    else:
                        a = etree.SubElement(li, 'span')
                    a.text = item[0].title

                    _create_section(li, item[1])

                elif isinstance(item, Link):
                    li = etree.SubElement(ol, 'li')
                    a = etree.SubElement(li, 'a', {'href': os.path.relpath(item.href, nav_dir_name)})
                    a.text = item.title
                elif isinstance(item, EpubHtml):
                    li = etree.SubElement(ol, 'li')
                    
                    a = etree.SubElement(li, 'a', {'href': os.path.relpath(item.file_name, nav_dir_name)})
                    a.text = item.title

        _create_section(nav, self.book.toc)

        # LANDMARKS / GUIDE
        # - http://www.idpf.org/epub/30/spec/epub30-contentdocs.html#sec-xhtml-nav-def-types-landmarks

        if len(self.book.guide) > 0 and self.options.get('epub3_landmark'):

            # Epub2 guide types do not map completely to epub3 landmark types.
            guide_to_landscape_map = {
                'notes': 'rearnotes',
                'text': 'bodymatter'
            }

            guide_nav = etree.SubElement(body, 'nav', {'{%s}type' % NAMESPACES['EPUB']: 'landmarks'})

            guide_content_title = etree.SubElement(guide_nav, 'h2')
            guide_content_title.text = self.options.get('landmark_title', 'Guide')

            guild_ol = etree.SubElement(guide_nav, 'ol')

            for elem in self.book.guide:
                li_item = etree.SubElement(guild_ol, 'li')

                if 'item' in elem:
                    chap = elem.get('item', None)
                    if chap:
                        _href = chap.file_name
                        _title = chap.title
                else:
                    _href = elem.get('href', '')
                    _title = elem.get('title', '')

<<<<<<< HEAD
                guide_type = elem.get('type', '')
                a_item = etree.SubElement(li_item, 'a', {'{%s}type' % NAMESPACES['EPUB']: guide_to_landscape_map.get(guide_type, guide_type), 'href': _href})
=======
                a_item = etree.SubElement(li_item, 'a', {'{%s}type' % NAMESPACES['EPUB']: elem.get('type', ''), 'href': os.path.relpath(_href, nav_dir_name)})
>>>>>>> a4c1ff58
                a_item.text = _title

        tree_str = etree.tostring(root, pretty_print=True, encoding='utf-8', xml_declaration=True)

        return tree_str

    def _get_ncx(self):

        # we should be able to setup language for NCX as also
        ncx = parse_string(self.book.get_template('ncx'))
        root = ncx.getroot()

        head = etree.SubElement(root, 'head')

        # get this id
        uid = etree.SubElement(head, 'meta', {'content': self.book.uid, 'name': 'dtb:uid'})
        uid = etree.SubElement(head, 'meta', {'content': '0', 'name': 'dtb:depth'})
        uid = etree.SubElement(head, 'meta', {'content': '0', 'name': 'dtb:totalPageCount'})
        uid = etree.SubElement(head, 'meta', {'content': '0', 'name': 'dtb:maxPageNumber'})

        doc_title = etree.SubElement(root, 'docTitle')
        title = etree.SubElement(doc_title, 'text')
        title.text = self.book.title

#        doc_author = etree.SubElement(root, 'docAuthor')
#        author = etree.SubElement(doc_author, 'text')
#        author.text = 'Name of the person'

        # For now just make a very simple navMap
        nav_map = etree.SubElement(root, 'navMap')

        def _create_section(itm, items, uid):
            for item in items:
                if isinstance(item, tuple) or isinstance(item, list):
                    section, subsection = item[0], item[1]

                    np = etree.SubElement(itm, 'navPoint', {'id': section.get_id() if isinstance(section, EpubHtml) else 'sep_%d' % uid})
                    nl = etree.SubElement(np, 'navLabel')
                    nt = etree.SubElement(nl, 'text')
                    nt.text = section.title

                    # CAN NOT HAVE EMPTY SRC HERE
                    href = ''
                    if isinstance(section, EpubHtml):
                        href = section.file_name
                    elif isinstance(section, Section) and section.href != '':
                        href = section.href
                    elif isinstance(section, Link):
                        href = section.href

                    nc = etree.SubElement(np, 'content', {'src': href})

                    uid = _create_section(np, subsection, uid + 1)
                elif isinstance(item, Link):
                    _parent = itm
                    _content = _parent.find('content')

                    if _content != None:
                        if _content.get('src') == '':
                            _content.set('src', item.href)

                    np = etree.SubElement(itm, 'navPoint', {'id': item.uid})
                    nl = etree.SubElement(np, 'navLabel')
                    nt = etree.SubElement(nl, 'text')
                    nt.text = item.title

                    nc = etree.SubElement(np, 'content', {'src': item.href})
                elif isinstance(item, EpubHtml):
                    _parent = itm
                    _content = _parent.find('content')

                    if _content != None:
                        if _content.get('src') == '':
                            _content.set('src', item.file_name)

                    np = etree.SubElement(itm, 'navPoint', {'id': item.get_id()})
                    nl = etree.SubElement(np, 'navLabel')
                    nt = etree.SubElement(nl, 'text')
                    nt.text = item.title

                    nc = etree.SubElement(np, 'content', {'src': item.file_name})

            return uid

        _create_section(nav_map, self.book.toc, 0)

        tree_str = etree.tostring(root, pretty_print=True, encoding='utf-8', xml_declaration=True)

        return tree_str

    def _write_items(self):
        for item in self.book.get_items():
            if isinstance(item, EpubNcx):
                self.out.writestr('%s/%s' % (self.book.FOLDER_NAME, item.file_name), self._get_ncx())
            elif isinstance(item, EpubNav):
                self.out.writestr('%s/%s' % (self.book.FOLDER_NAME, item.file_name), self._get_nav(item))
            elif item.manifest:
                self.out.writestr('%s/%s' % (self.book.FOLDER_NAME, item.file_name), item.get_content())
            else:
                self.out.writestr('%s' % item.file_name, item.get_content())

    def write(self):
        # check for the option allowZip64
        self.out = zipfile.ZipFile(self.file_name, 'w', zipfile.ZIP_DEFLATED)
        self.out.writestr('mimetype', 'application/epub+zip', compress_type=zipfile.ZIP_STORED)

        self._write_container()
        self._write_opf_file()
        self._write_items()

        self.out.close()


class EpubReader(object):
    DEFAULT_OPTIONS = {}

    def __init__(self, epub_file_name, options=None):
        self.file_name = epub_file_name
        self.book = EpubBook()
        self.zf = None

        self.opf_file = ''
        self.opf_dir = ''

        self.options = dict(self.DEFAULT_OPTIONS)
        if options:
            self.options.update(options)

    def process(self):
        # should cache this html parsing so we don't do it for every plugin
        for plg in self.options.get('plugins', []):
            if hasattr(plg, 'after_read'):
                plg.after_read(self.book)

        for item in self.book.get_items():
            if isinstance(item, EpubHtml):
                for plg in self.options.get('plugins', []):
                    if hasattr(plg, 'html_after_read'):
                        plg.html_after_read(self.book, item)

    def load(self):
        self._load()

        return self.book

    def read_file(self, name):
        # Raises KeyError
        return self.zf.read(name)

    def _load_container(self):
        meta_inf = self.read_file('META-INF/container.xml')
        tree = parse_string(meta_inf)

        for root_file in tree.findall('//xmlns:rootfile[@media-type]', namespaces={'xmlns': NAMESPACES['CONTAINERNS']}):
            if root_file.get('media-type') == "application/oebps-package+xml":
                self.opf_file = root_file.get('full-path')
                self.opf_dir = zip_path.dirname(self.opf_file)

    def _load_metadata(self):
        container_root = self.container.getroot()

        # get epub version
        self.book.version = container_root.get('version', None)

        # get unique-identifier
        if container_root.get('unique-identifier', None):
            self.book.IDENTIFIER_ID = container_root.get('unique-identifier')

        # get xml:lang
        # get metadata
        metadata = self.container.find('{%s}%s' % (NAMESPACES['OPF'], 'metadata'))

        nsmap = metadata.nsmap
        nstags = dict((k, '{%s}' % v) for k, v in six.iteritems(nsmap))
        default_ns = nstags.get(None, '')

        nsdict = dict((v, {}) for v in nsmap.values())

        def add_item(ns, tag, value, extra):
            if ns not in nsdict:
                nsdict[ns] = {}

            values = nsdict[ns].setdefault(tag, [])
            values.append((value, extra))

        for t in metadata:
            if not etree.iselement(t) or t.tag is etree.Comment:
                continue
            if t.tag == default_ns + 'meta':
                name = t.get('name')
                others = dict((k, v) for k, v in t.items())

                if name and ':' in name:
                    prefix, name = name.split(':', 1)
                else:
                    prefix = None

                add_item(t.nsmap.get(prefix, prefix), name, t.text, others)
            else:
                tag = t.tag[t.tag.rfind('}') + 1:]

                if (t.prefix and t.prefix.lower() == 'dc') and tag == 'identifier':
                    _id = t.get('id', None)

                    if _id:
                        self.book.IDENTIFIER_ID = _id

                others = dict((k, v) for k, v in t.items())
                add_item(t.nsmap[t.prefix], tag, t.text, others)

        self.book.metadata = nsdict

        titles = self.book.get_metadata('DC', 'title')
        if len(titles) > 0:
            self.book.title = titles[0][0]

        for value, others in self.book.get_metadata("DC", "identifier"):
            if others.get("id") == self.book.IDENTIFIER_ID:
                self.book.uid = value

    def _load_manifest(self):
        for r in self.container.find('{%s}%s' % (NAMESPACES['OPF'], 'manifest')):
            if r is not None and r.tag != '{%s}item' % NAMESPACES['OPF']:
                continue

            media_type = r.get('media-type')
            _properties = r.get('properties', '')

            if _properties:
                properties = _properties.split(' ')
            else:
                properties = []

            # people use wrong content types
            if media_type == 'image/jpg':
                media_type = 'image/jpeg'

            if media_type == 'application/x-dtbncx+xml':
                ei = EpubNcx(uid=r.get('id'), file_name=unquote(r.get('href')))

                ei.content = self.read_file(zip_path.join(self.opf_dir, ei.file_name))
            elif media_type == 'application/xhtml+xml':
                if 'nav' in properties:
                    ei = EpubNav(uid=r.get('id'), file_name=unquote(r.get('href')))

                    ei.content = self.read_file(zip_path.join(self.opf_dir, r.get('href')))
                elif 'cover' in properties:
                    ei = EpubCoverHtml()

                    ei.content = self.read_file(os_path.join(self.opf_dir, unquote(r.get('href'))))
                else:
                    ei = EpubHtml()

                    ei.id = r.get('id')
                    ei.file_name = unquote(r.get('href'))
                    ei.media_type = media_type
                    ei.content = self.read_file(zip_path.join(self.opf_dir, ei.get_name()))
                    ei.properties = properties
            elif media_type in IMAGE_MEDIA_TYPES:
                if 'cover-image' in properties:
                    ei = EpubCover(uid=r.get('id'), file_name=unquote(r.get('href')))

                    ei.media_type = media_type
                    ei.content = self.read_file(zip_path.join(self.opf_dir, ei.get_name()))
                else:
                    ei = EpubImage()

                    ei.id = r.get('id')
                    ei.file_name = unquote(r.get('href'))
                    ei.media_type = media_type
                    ei.content = self.read_file(zip_path.join(self.opf_dir, ei.get_name()))
            else:
                # different types
                ei = EpubItem()

                ei.id = r.get('id')
                ei.file_name = unquote(r.get('href'))
                ei.media_type = media_type

                ei.content = self.read_file(zip_path.join(self.opf_dir, ei.get_name()))
              # r.get('properties')

            self.book.add_item(ei)

    def _parse_ncx(self, data):
        tree = parse_string(data)
        tree_root = tree.getroot()

        nav_map = tree_root.find('{%s}navMap' % NAMESPACES['DAISY'])

        def _get_children(elems, n, nid):
            label, content = '', ''
            children = []
            _id = ''

            for a in elems.getchildren():
                if a.tag == '{%s}navLabel' % NAMESPACES['DAISY']:
                    label = a.getchildren()[0].text
                if a.tag == '{%s}content' % NAMESPACES['DAISY']:
                    content = a.get('src', '')
                if a.tag == '{%s}navPoint' % NAMESPACES['DAISY']:
                    children.append(_get_children(a, n + 1, a.get('id', '')))

            if len(children) > 0:
                if n == 0:
                    return children

                return (Section(label, href=content),
                        children)
            else:
                return (Link(content, label, nid))

        self.book.toc = _get_children(nav_map, 0, '')

    def _parse_nav(self, data, base_path):
        html_node = parse_html_string(data)
        nav_node = html_node.xpath("//nav[@*='toc']")[0]

        def parse_list(list_node):
            items = []

            for item_node in list_node.findall("li"):

                sublist_node = item_node.find("ol")
                link_node = item_node.find("a")

                if sublist_node is not None:
                    title = item_node[0].text
                    children = parse_list(sublist_node)

                    if link_node is not None:
                        href = zip_path.normpath(zip_path.join(base_path, link_node.get("href")))
                        items.append((Section(title, href=href), children))
                    else:
                        items.append((Section(title), children))
                elif link_node is not None:
                    title = link_node.text
                    href = zip_path.normpath(zip_path.join(base_path, link_node.get("href")))

                    items.append(Link(href, title))

            return items

        self.book.toc = parse_list(nav_node.find("ol"))

    def _load_spine(self):
        spine = self.container.find('{%s}%s' % (NAMESPACES['OPF'], 'spine'))

        self.book.spine = [(t.get('idref'), t.get('linear', 'yes')) for t in spine]

        toc = spine.get('toc', '')

        # should read ncx or nav file
        if toc:
            try:
                ncxFile = self.read_file(zip_path.join(self.opf_dir, self.book.get_item_with_id(toc).get_name()))
            except KeyError:
                raise EpubError(-1, 'Can not find ncx file.')

            self._parse_ncx(ncxFile)

    def _load_guide(self):
        guide = self.container.find('{%s}%s' % (NAMESPACES['OPF'], 'guide'))
        if guide is not None:
            self.book.guide = [{'href': t.get('href'), 'title': t.get('title'), 'type': t.get('type')} for t in guide]

    def _load_opf_file(self):
        try:
            s = self.read_file(self.opf_file)
        except KeyError:
            raise EpubError(-1, 'Can not find container file')

        self.container = parse_string(s)

        self._load_metadata()
        self._load_manifest()
        self._load_spine()
        self._load_guide()

        # read nav file if found
        #
        if not self.book.toc:
            nav_item = next((item for item in self.book.items if isinstance(item, EpubNav)), None)
            if nav_item:
                self._parse_nav(nav_item.content, zip_path.dirname(nav_item.file_name))

    def _load(self):
        try:
            self.zf = zipfile.ZipFile(self.file_name, 'r', compression=zipfile.ZIP_DEFLATED, allowZip64=True)
        except zipfile.BadZipfile as bz:
            raise EpubException(0, 'Bad Zip file')
        except zipfile.LargeZipFile as bz:
            raise EpubException(1, 'Large Zip file')

        # 1st check metadata
        self._load_container()
        self._load_opf_file()

        self.zf.close()


# WRITE

def write_epub(name, book, options=None):
    """
    Creates epub file with the content defined in EpubBook.

    >>> ebooklib.write_epub('book.epub', book)

    :Args:
      - name: file name for the output file
      - book: instance of EpubBook
      - options: extra opions as dictionary (optional)
    """
    epub = EpubWriter(name, book, options)

    epub.process()

    try:
        epub.write()
    except IOError:
        pass

# READ


def read_epub(name, options=None):
    """
    Creates new instance of EpubBook with the content defined in the input file.

    >>> book = ebooklib.read_epub('book.epub')

    :Args:
      - name: full path to the input file
      - options: extra options as dictionary (optional)

    :Returns:
      Instance of EpubBook.
    """
    reader = EpubReader(name, options)

    book = reader.load()
    reader.process()

    return book<|MERGE_RESOLUTION|>--- conflicted
+++ resolved
@@ -1011,11 +1011,8 @@
         root.set('lang', self.book.language)
         root.attrib['{%s}lang' % NAMESPACES['XML']] = self.book.language
 
-<<<<<<< HEAD
-=======
         nav_dir_name = os.path.dirname(item.file_name)
 
->>>>>>> a4c1ff58
         head = etree.SubElement(root, 'head')
         title = etree.SubElement(head, 'title')
         title.text = self.book.title
@@ -1036,15 +1033,11 @@
                 if isinstance(item, tuple) or isinstance(item, list):
                     li = etree.SubElement(ol, 'li')
                     if isinstance(item[0], EpubHtml):
-<<<<<<< HEAD
-                        a = etree.SubElement(li, 'a', {'href': item[0].file_name})
+                        a = etree.SubElement(li, 'a', {'href': os.path.relpath(item[0].file_name, nav_dir_name)})
                     elif isinstance(item[0], Section) and item[0].href != '':
-                        a = etree.SubElement(li, 'a', {'href': item[0].href})
+                        a = etree.SubElement(li, 'a', {'href': os.path.relpath(item[0].href, nav_dir_name)})
                     elif isinstance(item[0], Link):
-                        a = etree.SubElement(li, 'a', {'href': item[0].href})
-=======
-                        a = etree.SubElement(li, 'a', {'href': os.path.relpath(item[0].file_name, nav_dir_name)})
->>>>>>> a4c1ff58
+                        a = etree.SubElement(li, 'a', {'href': os.path.relpath(item[0].href, nav_dir_name)})
                     else:
                         a = etree.SubElement(li, 'span')
                     a.text = item[0].title
@@ -1093,12 +1086,8 @@
                     _href = elem.get('href', '')
                     _title = elem.get('title', '')
 
-<<<<<<< HEAD
                 guide_type = elem.get('type', '')
-                a_item = etree.SubElement(li_item, 'a', {'{%s}type' % NAMESPACES['EPUB']: guide_to_landscape_map.get(guide_type, guide_type), 'href': _href})
-=======
-                a_item = etree.SubElement(li_item, 'a', {'{%s}type' % NAMESPACES['EPUB']: elem.get('type', ''), 'href': os.path.relpath(_href, nav_dir_name)})
->>>>>>> a4c1ff58
+                a_item = etree.SubElement(li_item, 'a', {'{%s}type' % NAMESPACES['EPUB']: guide_to_landscape_map.get(guide_type, guide_type), 'href': os.path.relpath(_href, nav_dir_name)})
                 a_item.text = _title
 
         tree_str = etree.tostring(root, pretty_print=True, encoding='utf-8', xml_declaration=True)
